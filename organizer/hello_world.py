--- conflicted
+++ resolved
@@ -4,12 +4,8 @@
 
 
 def hello_world():
-<<<<<<< HEAD
-    return 'hello world'
-=======
     return 'hello world'
 
 
 def hello_eric():
-    return 'Hello Eric'
->>>>>>> 213c9c9a
+    return 'Hello Eric'